# -*- coding: utf-8 -*-
"""
Created on Tue Sep 24 09:25:05 2024

@author: Daniele Linaro
"""

import os
import re
import sys
import json
import numpy as np
from numpy.random import RandomState, SeedSequence, MT19937
from scipy.signal import lti, lsim, welch
from pfcommon import OU_2, combine_output_spectra
import tables
from tqdm import tqdm
iter_fun = lambda it: tqdm(it, ascii=True, ncols=70)


__all__ = ['run_vf', 'run_welch']


def run_vf(X, F, n_poles, n_iter=4, weights=None, poles_guess=None, do_plot=False):
    """
    Runs the vector fitting algorithm for a given number of poles
    """

    Y = X.astype(np.complex128)
    if weights is None:
        weights = np.ones(F.size, dtype=np.float64)
    else:
        assert weights.size == F.size
        weights = weights.astype(np.float64)

    F0,F1 = np.log10(F[[0,-1]])
    s = (2j*np.pi*F).astype(np.complex128)

    import vectfit3 as vf
    opts = vf.opts.copy()
    opts['asymp'] = 2
    opts['skip_res'] = True  # skip residue computation
    opts['spy2'] = False     # do not plot the results

    # initial guess for pole positions
    if poles_guess is not None:
        poles = poles_guess
    else:
        poles = -2*np.pi*np.logspace(F0, F1, n_poles, dtype=np.complex128)
    for i in range(n_iter):
        if i == n_iter-1:
            opts['skip_res'] = False
            opts['spy2'] = do_plot
        SER,poles,rmserr,fit = vf.vectfit(Y, s, poles, weights, opts)
    return SER,poles,rmserr,fit


def run_welch(x, dt, window, onesided):
    """
    Computes the PSD of a signal using Welch's method
    """
    
    freq,P = welch(x, 1/dt, window='hamming',
                   nperseg=window, noverlap=window/2,
                   return_onesided=onesided, scaling='density')
    if onesided:
        P /= 2
    else:
        Nf = freq.size
        freq = freq[:Nf//2]
        P = P[:Nf//2]
    return freq, P, np.sqrt(P)


def usage(progname, exit_code=None):
    print(f'usage: {progname} [-h | --help] [--data-file <fname>] [--tau <value>]')
    prefix = '       ' + ' ' * (len(progname)+1)
    print(prefix + '[-o | --outfile <value>] [-s | --suffix <value>] [--no-plot]')
    print(prefix + '[-f | --force] [--dB <10|20>] [--tend <value>] config_file')
    if exit_code is not None:
        sys.exit(exit_code)


if __name__ == '__main__':
    from time import time as TIME
    tstart = TIME()

    progname = os.path.basename(sys.argv[0])
    SM_info_fname = 'V2020_Rete_Sardegna_2021_06_03cr_SM_info.json'
    SM_info = json.load(open(SM_info_fname, 'r'))

    # default values
    data_file = None

    force = False
    outdir, outfile = '', None
    suffix = None
    tend = None
    dB = 10
    do_plots = True

    i = 1
    N_args = len(sys.argv)
    while i < N_args:
        arg = sys.argv[i]
        if arg in ('-h', '--help'):
            usage(progname, 0)
        elif arg == '--data-file':
            i += 1
            data_file = sys.argv[i]
        elif arg in ('-o','--outfile'):
            i += 1
            outfile = sys.argv[i]
        elif arg in ('-s','--suffix'):
            i += 1
            suffix = sys.argv[i]
            if suffix[0] == '_':
                suffix = suffix[1:]
        elif arg == '--tend':
            i += 1
            tend = float(sys.argv[i])
            if tend <= 0:
                print('tend must be > 0')
                sys.exit(0)
        elif arg in ('-f', '--force'):
            force = True
        elif arg.lower() == '--db':
            i += 1
            dB = int(sys.argv[i])
            if dB not in (10,20):
                print(f'{progname}: dB value must be either 10 or 20.')
                sys.exit(1)
        elif arg == '--no-plot':
            do_plots = False
        elif arg[0] == '-':
            print(f'{progname}: unknown option `{arg}`.')
            sys.exit(1)
        else:
            break
        i += 1

    if i == N_args:
        print(f'{progname}: you must specify a configuration file')
        sys.exit(1)
    if i == N_args-1:
        config_file = sys.argv[i]
    else:
        print(f'{progname}: arguments after configuration file name are not allowed')
        sys.exit(1)

    if outfile is not None and suffix is not None:
        print('Output file name and suffix cannot be specified at the same time.')
        sys.exit(1)
        
    if not os.path.isfile(config_file):
        print(f'{progname}: {config_file}: no such file.')
        sys.exit(1)

    config = json.load(open(config_file, 'r'))
    if data_file is None:
        data_file = config['data_file']

    if not os.path.isfile(data_file):
        print(f'{progname}: {data_file}: no such file.')
        sys.exit(1)

    if outfile is None:
        outdir = os.path.dirname(data_file)
        if outdir == '':
            outdir = '.'
        outfile = os.path.splitext(os.path.basename(data_file))[0]
        if suffix is None:
            outfile += '_noisy_traces.h5'
        else:
            outfile += '_' + suffix + '.h5'
    if os.path.isfile(os.path.join(outdir, outfile)) and not force:
        print(f'{progname}: {os.path.join(outdir, outfile)}: file exists, use -f to overwrite.')
        sys.exit(1)

    data = np.load(data_file, allow_pickle=True)
    F = data['F']
    # all the variable names in the power network
    all_var_names = data['var_names']
    # the variable names to simulate
    var_names = config['var_names']
    if isinstance(var_names, str):
        # config['var_names'] is the name of a JSON file that contains the variable names
        if os.path.isabs(var_names):
            var_names_file = var_names
        else:
            var_names_file = os.path.join(os.path.dirname(config_file), var_names)
        var_names = json.load(open(var_names_file))['var_names']
    else:
        var_names_file = None
    vars_idx = []
    for name in var_names:
        idx, = np.where(all_var_names == name)
        if len(idx) != 1:
            print(f'{name}: no such variable.')
            import ipdb
            ipdb.set_trace()
        vars_idx.append(idx[0])

    vars_idx = np.array(vars_idx)
    N_vars = len(var_names)

    load_names = config['load_names']
    N_loads = len(load_names)
    all_load_names = data['load_names'].tolist()
    loads_idx = np.array([all_load_names.index(load_name) for load_name in load_names])
    # mean has to be zero because we are simulating small signal fluctuations around the mean
    mu = np.zeros(N_loads)
    c = data['c'][loads_idx]
    alpha = data['alpha'][loads_idx]
    if tend is None:
        tend = config['tend']
    srate = config['sampling_rate']
    dt = 1/srate
    time = np.r_[0 : tend+dt/2 : dt]
    N_samples = time.size
    if 'seed' in config:
        seed = config['seed']
    else:
        try:
            with open('/dev/urandom', 'rb') as fid:
                seed = int.from_bytes(fid.read(4), 'little') % 10000000
        except:
            seed = int(TIME()) % 10000000
    print(f'Seed: {seed}')
    rs = RandomState(MT19937(SeedSequence(seed)))
    OU_seeds = rs.randint(0, 100000, size=N_loads)
    rs = [RandomState(MT19937(SeedSequence(seed))) for seed in OU_seeds]
    sys.stdout.write('Building the OU stimuli... ')
    sys.stdout.flush()
    t0 = TIME()
    U = np.zeros((N_loads, N_samples))
    for i in range(N_loads):
        U[i,:] = OU_2(dt, alpha[i], mu[i], c[i], N_samples, random_state=rs[i])
    sys.stdout.write('done in {:.3f} sec.\n'.format(TIME()-t0))

    print('(Vector) fitting the TFs...')
    t0 = TIME()
    # data['TF'][:,loads_idx,vars_idx] does not return what you would expect...
    # we need to do this:
    J,K = np.meshgrid(loads_idx, vars_idx, indexing='ij')
    TF = data['TF'][:,J,K]
    shp = N_vars,N_loads
    N_poles = np.zeros(shp, dtype=int)
    rms_err = np.zeros(shp)
    rms_thresh = np.zeros(shp)
    fit = np.zeros((N_vars, N_loads, F.size), dtype=complex)
    systems = [[] for _ in range(N_vars)]
    max_N_poles = 50
    for i in iter_fun(range(N_vars)):
        for j in range(N_loads):
            tf = TF[:,j,i]
            rms_thresh[i,j] = 10 ** (np.floor(np.log10(np.abs(tf).mean())) - 3)
            for n in range(max_N_poles):
                SER, _, rms_err[i,j], fit[i,j,:] = run_vf(tf, F, n+1)
                if abs(rms_err[i,j]) < rms_thresh[i,j]:
                    break
            N_poles[i,j] = n+1
            systems[i].append(lti(SER['A'],SER['B'],SER['C'],SER['D']))
    print('Fitting done in {:.3f} sec.'.format(TIME()-t0))

    print('Computing the output time series...')
    t0 = TIME()
    Y = np.zeros((N_vars,N_samples))
    for i in iter_fun(range(N_vars)):
        y_all = []
        for S,u in zip(systems[i],U):
            _,y,_ = lsim(S,u,time)
            assert y.imag.max() < 1e-10
            y_all.append(y.real)
        Y[i,:] = np.sum(y_all, axis=0)
    print('Output time series computed in {:.3f} sec.'.format(TIME()-t0))

    sys.stdout.write('Computing the power spectral densities of the outputs... ')
    sys.stdout.flush()
    t0 = TIME()
    window = min(int(200/dt), N_samples//2)
    onesided = True
    freq,P_Y,abs_Y = run_welch(Y, dt, window, onesided)
    _,P_U,abs_U = run_welch(U, dt, window, onesided)
    sys.stdout.write('done in {:.3f} sec.\n'.format(TIME()-t0))

    sys.stdout.write('Combining the output spectra... ')
    sys.stdout.flush()
    t0 = TIME()
    OUT = data['OUT']
    PF = data['PF'].item()
    F0 = 50.
    var_types = []
    for i in range(N_vars):
        _,typ = os.path.splitext(var_names[i])
        if typ == '.ur':
            var_types.append('m:ur')
        elif typ == '.ui':
            var_types.append('m:ui')
        elif typ == '.u':
            var_types.append('U')
        elif typ == '.speed':
            var_types.append('s:xspeed')
        elif typ == '.fe':
            var_types.append('m:fe')
        else:
            raise Exception(f"Unknown variable type '{typ[1:]}'")
    OUT_multi =  combine_output_spectra(OUT, load_names, var_names, all_load_names,
                                        all_var_names, var_types, F, PF,
                                        data['bus_equiv_terms'].item(), ref_freq=F0)
<<<<<<< HEAD
    
    print('Plotting the results...')
    import seaborn as sns
    import matplotlib
    import matplotlib.pyplot as plt
    from matplotlib.ticker import FixedLocator, NullLocator, FixedFormatter
    fontsize = 9
    lw = 0.75
    matplotlib.rc('font', **{'family': 'Arial', 'size': fontsize})
    matplotlib.rc('axes', **{'linewidth': 0.75, 'labelsize': fontsize})
    matplotlib.rc('xtick', **{'labelsize': fontsize})
    matplotlib.rc('ytick', **{'labelsize': fontsize})
    matplotlib.rc('xtick.major', **{'width': lw, 'size':3})
    matplotlib.rc('ytick.major', **{'width': lw, 'size':3})
    matplotlib.rc('ytick.minor', **{'width': lw, 'size':1.5})

    use_dBs = True
    if use_dBs:
        abs_Y = dB*np.log10(abs_Y)
        abs_U = dB*np.log10(abs_U)
        ylbl = r'|Y(j$\omega$)| [dB{}]'.format(dB)
    else:
        ylbl = r'|Y(j$\omega$)|'
    black = .1 + np.zeros(3)
    gray = .5 + np.zeros(3)
    width,height = 2.5,2
    rows,cols = 2,N_vars+1
    fig,ax = plt.subplots(rows, cols, figsize=(cols*width, rows*height),
                          squeeze=False, sharex=True)
    a = ax[1,0]
    ax[0,0].set_visible(False)
    for i in range(N_loads):
        P_U_theor = (c[i]/alpha[i])**2 / (1 + (2*np.pi*F/alpha[i])**2)
        abs_U_theor = np.sqrt(P_U_theor)
        if use_dBs:
            abs_U_theor = dB*np.log10(abs_U_theor)
        a.plot(freq, abs_U[i,:], color=gray, lw=0.75)
        a.plot(F, abs_U_theor, color='tab:red', lw=1)
    a.set_xlabel('Frequency [Hz]')
    a.set_ylabel(ylbl)
    a.set_title('Inputs')

    for i in range(N_vars):
        for j in range(N_loads):
            tf = np.abs(TF[:,j,i])
            tf_fit = np.abs(fit[i,j,:])
            if use_dBs:
                tf,tf_fit = dB*np.log10(tf),dB*np.log10(tf_fit)
            ax[0,i+1].plot(F, tf, color=black, lw=2)
            ax[0,i+1].plot(F, tf_fit, color='tab:red', lw=0.75)
=======
    sys.stdout.write('done in {:.3f} sec.\n'.format(TIME()-t0))
>>>>>>> 6de186df

    if do_plots:
        sys.stdout.write('Plotting the results... ')
        sys.stdout.flush()
        t0 = TIME()
        use_dBs = True
        if use_dBs:
            abs_Y = dB*np.log10(abs_Y)
            abs_U = dB*np.log10(abs_U)
            ylbl = r'|Y(j$\omega$)| [dB{}]'.format(dB)
        else:
            ylbl = r'|Y(j$\omega$)|'
        black = .1 + np.zeros(3)
        gray = .5 + np.zeros(3)
        width,height = 2.5,2
        rows,cols = 2,N_vars+1
        fig,ax = plt.subplots(rows, cols, figsize=(cols*width, rows*height),
                              squeeze=False, sharex=True)
        a = ax[1,0]
        ax[0,0].set_visible(False)
        for i in range(N_loads):
            P_U_theor = (c[i]/alpha[i])**2 / (1 + (2*np.pi*F/alpha[i])**2)
            abs_U_theor = np.sqrt(P_U_theor)
            if use_dBs:
                abs_U_theor = dB*np.log10(abs_U_theor)
            a.plot(freq, abs_U[i,:], color=gray, lw=0.75)
            a.plot(F, abs_U_theor, color='tab:red', lw=1)
        a.set_xlabel('Frequency [Hz]')
        a.set_ylabel(ylbl)
        a.set_title('Inputs')

        for i in range(N_vars):
            for j in range(N_loads):
                tf = np.abs(TF[:,j,i])
                tf_fit = np.abs(fit[i,j,:])
                if use_dBs:
                    tf,tf_fit = dB*np.log10(tf),dB*np.log10(tf_fit)
                ax[0,i+1].plot(F, tf, color=black, lw=2)
                ax[0,i+1].plot(F, tf_fit, color='tab:red', lw=0.75)

            out = np.abs(OUT_multi[i,:])
            if use_dBs:
                out = dB*np.log10(out)
            ax[1,i+1].plot(freq, abs_Y[i,:], color=gray, lw=0.75)
            ax[1,i+1].plot(F, out, color='tab:red', lw=1)

            for a in ax[:,i+1]:
                a.set_xscale('log')

            title = var_names[i].split('-')[-1].split('.')[0].split('__')[0]
            title += '.' + '.'.join(var_names[i].split('.')[-2:])
            ax[0,i+1].set_title(title, fontsize=8)

        for a in ax[-1,1:]:
            a.set_xlabel('Frequency [Hz]')
        for a in ax[:,1]:
            a.set_ylabel(ylbl)
        sns.despine()
        fig.tight_layout()
        plt.savefig(os.path.join(outdir, os.path.splitext(outfile)[0]+'.pdf'))
        sys.stdout.write('done in {:.3f} sec.\n'.format(TIME()-t0))

    block_dur = config['block_dur']
    N_samples_per_block = int(block_dur / dt)
    N_blocks = N_samples // N_samples_per_block
    
    inertia = [SM_info[k]['h'] for k in PF['SMs'] if k in SM_info]
    S = [SM_info[k]['S'] for k in PF['SMs'] if k in SM_info]
    generator_IDs = [k for k in PF['SMs'] if k not in ('Ptot','Qtot')]
    N_generators = len(generator_IDs)

    sys.stdout.write('Saving data to {}... '.format(os.path.join(outdir,outfile)))
    sys.stdout.flush()
    t0 = TIME()
    compression_filter = tables.Filters(complib='zlib', complevel=5)
    fid = tables.open_file(os.path.join(outdir, outfile), 'w', filters=compression_filter)

    from itertools import chain
    var_len = 2**int(np.ceil(np.log2(max([len(v) for v in chain(var_names,load_names)]))))
    class Parameters (tables.IsDescription):
        F0             = tables.Float64Col()
        srate          = tables.Float64Col()
        tend           = tables.Float64Col()
        alpha          = tables.Float64Col(shape=(N_loads,))
        mu             = tables.Float64Col(shape=(N_loads,))
        c              = tables.Float64Col(shape=(N_loads,))
        inertia        = tables.Float64Col(shape=(N_generators,))
        S              = tables.Float64Col(shape=(N_generators,))
        seed           = tables.Int64Col()
        OU_seeds       = tables.Int64Col(shape=(N_loads,))
        generator_IDs  = tables.StringCol(128, shape=(N_generators,))
        var_names_file = tables.StringCol(128, shape=(1,))
        var_names      = tables.StringCol(var_len, shape=(N_vars,))
        load_names     = tables.StringCol(var_len, shape=(N_loads,))

    tbl = fid.create_table(fid.root, 'parameters', Parameters, 'parameters')
    params = tbl.row
    params['F0']             = 50.
    params['srate']          = srate
    params['alpha']          = alpha
    params['mu']             = mu
    params['c']              = c
    params['tend']           = tend
    params['inertia']        = inertia
    params['S']              = S
    params['seed']           = seed
    params['OU_seeds']       = OU_seeds
    params['generator_IDs']  = generator_IDs
    params['var_names_file'] = [var_names_file] if var_names_file is None else ['N/A']
    params['var_names']      = var_names
    params['load_names']     = load_names
    params.append()
    tbl.flush()

    fid.create_array(fid.root, 'time', np.arange(N_samples_per_block)*dt)
    for var_name,y in zip(var_names,Y):
        fid.create_array(fid.root,
                         var_name.replace('-','_').replace('.','_'),
                         np.reshape(y[:N_blocks*N_samples_per_block],
                                    [N_blocks, N_samples_per_block]))


    fid.close()
    sys.stdout.write('done in {:.3f} sec.\n'.format(TIME()-t0))

    tend = TIME()
    print('Elapsed time: {:.3f} sec.'.format(tend-tstart))<|MERGE_RESOLUTION|>--- conflicted
+++ resolved
@@ -75,15 +75,13 @@
 def usage(progname, exit_code=None):
     print(f'usage: {progname} [-h | --help] [--data-file <fname>] [--tau <value>]')
     prefix = '       ' + ' ' * (len(progname)+1)
-    print(prefix + '[-o | --outfile <value>] [-s | --suffix <value>] [--no-plot]')
+    print(prefix + '[-o | --outfile <value>] [-s | --suffix <value>]')
     print(prefix + '[-f | --force] [--dB <10|20>] [--tend <value>] config_file')
     if exit_code is not None:
         sys.exit(exit_code)
 
 
 if __name__ == '__main__':
-    from time import time as TIME
-    tstart = TIME()
 
     progname = os.path.basename(sys.argv[0])
     SM_info_fname = 'V2020_Rete_Sardegna_2021_06_03cr_SM_info.json'
@@ -97,7 +95,6 @@
     suffix = None
     tend = None
     dB = 10
-    do_plots = True
 
     i = 1
     N_args = len(sys.argv)
@@ -130,8 +127,6 @@
             if dB not in (10,20):
                 print(f'{progname}: dB value must be either 10 or 20.')
                 sys.exit(1)
-        elif arg == '--no-plot':
-            do_plots = False
         elif arg[0] == '-':
             print(f'{progname}: unknown option `{arg}`.')
             sys.exit(1)
@@ -230,16 +225,12 @@
     rs = RandomState(MT19937(SeedSequence(seed)))
     OU_seeds = rs.randint(0, 100000, size=N_loads)
     rs = [RandomState(MT19937(SeedSequence(seed))) for seed in OU_seeds]
-    sys.stdout.write('Building the OU stimuli... ')
-    sys.stdout.flush()
-    t0 = TIME()
+    print('Building the OU stimuli...')
     U = np.zeros((N_loads, N_samples))
-    for i in range(N_loads):
+    for i in iter_fun(range(N_loads)):
         U[i,:] = OU_2(dt, alpha[i], mu[i], c[i], N_samples, random_state=rs[i])
-    sys.stdout.write('done in {:.3f} sec.\n'.format(TIME()-t0))
 
     print('(Vector) fitting the TFs...')
-    t0 = TIME()
     # data['TF'][:,loads_idx,vars_idx] does not return what you would expect...
     # we need to do this:
     J,K = np.meshgrid(loads_idx, vars_idx, indexing='ij')
@@ -261,10 +252,8 @@
                     break
             N_poles[i,j] = n+1
             systems[i].append(lti(SER['A'],SER['B'],SER['C'],SER['D']))
-    print('Fitting done in {:.3f} sec.'.format(TIME()-t0))
 
     print('Computing the output time series...')
-    t0 = TIME()
     Y = np.zeros((N_vars,N_samples))
     for i in iter_fun(range(N_vars)):
         y_all = []
@@ -273,20 +262,14 @@
             assert y.imag.max() < 1e-10
             y_all.append(y.real)
         Y[i,:] = np.sum(y_all, axis=0)
-    print('Output time series computed in {:.3f} sec.'.format(TIME()-t0))
-
-    sys.stdout.write('Computing the power spectral densities of the outputs... ')
-    sys.stdout.flush()
-    t0 = TIME()
+
+    print('Computing the power spectral densities of the outputs...')
     window = min(int(200/dt), N_samples//2)
     onesided = True
     freq,P_Y,abs_Y = run_welch(Y, dt, window, onesided)
     _,P_U,abs_U = run_welch(U, dt, window, onesided)
-    sys.stdout.write('done in {:.3f} sec.\n'.format(TIME()-t0))
-
-    sys.stdout.write('Combining the output spectra... ')
-    sys.stdout.flush()
-    t0 = TIME()
+
+    print('Combining the output spectra...')
     OUT = data['OUT']
     PF = data['PF'].item()
     F0 = 50.
@@ -308,7 +291,6 @@
     OUT_multi =  combine_output_spectra(OUT, load_names, var_names, all_load_names,
                                         all_var_names, var_types, F, PF,
                                         data['bus_equiv_terms'].item(), ref_freq=F0)
-<<<<<<< HEAD
     
     print('Plotting the results...')
     import seaborn as sns
@@ -359,70 +341,27 @@
                 tf,tf_fit = dB*np.log10(tf),dB*np.log10(tf_fit)
             ax[0,i+1].plot(F, tf, color=black, lw=2)
             ax[0,i+1].plot(F, tf_fit, color='tab:red', lw=0.75)
-=======
-    sys.stdout.write('done in {:.3f} sec.\n'.format(TIME()-t0))
->>>>>>> 6de186df
-
-    if do_plots:
-        sys.stdout.write('Plotting the results... ')
-        sys.stdout.flush()
-        t0 = TIME()
-        use_dBs = True
+
+        out = np.abs(OUT_multi[i,:])
         if use_dBs:
-            abs_Y = dB*np.log10(abs_Y)
-            abs_U = dB*np.log10(abs_U)
-            ylbl = r'|Y(j$\omega$)| [dB{}]'.format(dB)
-        else:
-            ylbl = r'|Y(j$\omega$)|'
-        black = .1 + np.zeros(3)
-        gray = .5 + np.zeros(3)
-        width,height = 2.5,2
-        rows,cols = 2,N_vars+1
-        fig,ax = plt.subplots(rows, cols, figsize=(cols*width, rows*height),
-                              squeeze=False, sharex=True)
-        a = ax[1,0]
-        ax[0,0].set_visible(False)
-        for i in range(N_loads):
-            P_U_theor = (c[i]/alpha[i])**2 / (1 + (2*np.pi*F/alpha[i])**2)
-            abs_U_theor = np.sqrt(P_U_theor)
-            if use_dBs:
-                abs_U_theor = dB*np.log10(abs_U_theor)
-            a.plot(freq, abs_U[i,:], color=gray, lw=0.75)
-            a.plot(F, abs_U_theor, color='tab:red', lw=1)
+            out = dB*np.log10(out)
+        ax[1,i+1].plot(freq, abs_Y[i,:], color=gray, lw=0.75)
+        ax[1,i+1].plot(F, out, color='tab:red', lw=1)
+
+        for a in ax[:,i+1]:
+            a.set_xscale('log')
+
+        title = var_names[i].split('-')[-1].split('.')[0].split('__')[0]
+        title += '.' + '.'.join(var_names[i].split('.')[-2:])
+        ax[0,i+1].set_title(title, fontsize=8)
+
+    for a in ax[-1,1:]:
         a.set_xlabel('Frequency [Hz]')
+    for a in ax[:,1]:
         a.set_ylabel(ylbl)
-        a.set_title('Inputs')
-
-        for i in range(N_vars):
-            for j in range(N_loads):
-                tf = np.abs(TF[:,j,i])
-                tf_fit = np.abs(fit[i,j,:])
-                if use_dBs:
-                    tf,tf_fit = dB*np.log10(tf),dB*np.log10(tf_fit)
-                ax[0,i+1].plot(F, tf, color=black, lw=2)
-                ax[0,i+1].plot(F, tf_fit, color='tab:red', lw=0.75)
-
-            out = np.abs(OUT_multi[i,:])
-            if use_dBs:
-                out = dB*np.log10(out)
-            ax[1,i+1].plot(freq, abs_Y[i,:], color=gray, lw=0.75)
-            ax[1,i+1].plot(F, out, color='tab:red', lw=1)
-
-            for a in ax[:,i+1]:
-                a.set_xscale('log')
-
-            title = var_names[i].split('-')[-1].split('.')[0].split('__')[0]
-            title += '.' + '.'.join(var_names[i].split('.')[-2:])
-            ax[0,i+1].set_title(title, fontsize=8)
-
-        for a in ax[-1,1:]:
-            a.set_xlabel('Frequency [Hz]')
-        for a in ax[:,1]:
-            a.set_ylabel(ylbl)
-        sns.despine()
-        fig.tight_layout()
-        plt.savefig(os.path.join(outdir, os.path.splitext(outfile)[0]+'.pdf'))
-        sys.stdout.write('done in {:.3f} sec.\n'.format(TIME()-t0))
+    sns.despine()
+    fig.tight_layout()
+    plt.savefig(os.path.join(outdir, os.path.splitext(outfile)[0]+'.pdf'))
 
     block_dur = config['block_dur']
     N_samples_per_block = int(block_dur / dt)
@@ -433,6 +372,7 @@
     generator_IDs = [k for k in PF['SMs'] if k not in ('Ptot','Qtot')]
     N_generators = len(generator_IDs)
 
+    from time import time as TIME
     sys.stdout.write('Saving data to {}... '.format(os.path.join(outdir,outfile)))
     sys.stdout.flush()
     t0 = TIME()
@@ -485,7 +425,6 @@
 
 
     fid.close()
-    sys.stdout.write('done in {:.3f} sec.\n'.format(TIME()-t0))
-
-    tend = TIME()
-    print('Elapsed time: {:.3f} sec.'.format(tend-tstart))+
+    t1 = TIME()
+    print(f'done in {t1-t0:.1f} sec.')